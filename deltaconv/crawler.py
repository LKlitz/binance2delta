# -*- coding: utf-8 -*-

# Copyright (c) 2016-2019 by Lars Klitzke, Lars.Klitzke@gmail.com
#
# This program is free software: you can redistribute it and/or modify
# it under the terms of the GNU General Public License as published by
# the Free Software Foundation, either version 3 of the License, or
# (at your option) any later version.

# This program is distributed in the hope that it will be useful,
# but WITHOUT ANY WARRANTY; without even the implied warranty of
# MERCHANTABILITY or FITNESS FOR A PARTICULAR PURPOSE.  See the
# GNU General Public License for more details.
import argparse
import datetime
import json
import logging
import sys
from enum import Enum
from typing import Callable

import requests


class Mode(Enum):
    TRADING = "trading"
    DEPOSIT = "deposit"
    WITHDRAWAL = "withdrawal"


# A list of available run modes
MODES = {
    Mode.TRADING.value: None,
    Mode.DEPOSIT.value: None,
    Mode.WITHDRAWAL.value: None
}  # type: dict[str, Callable]


def fetch_trades(connection, arguments):
    """
    Fetch trades using the given connection

    Args:
        connection (BinanceConnection): An open connection to Binance.
        arguments (argparse.Namespace): The command line arguments.

    Returns:
        list[dict]: A list of trades
    """
    try:
        start_date = datetime.datetime.strptime(arguments.start, '%Y-%m-%d %H:%M:%S')
    except ValueError:
        raise ValueError('The given start time format is wrong. Format YYYY-MM-DD HH:MM:SS is required.')

    if not isinstance(arguments.end, datetime.datetime):
        try:
            end_date = datetime.datetime.strptime(arguments.end, '%Y-%m-%d %H:%M:%S')
        except ValueError:
            raise ValueError('The given end time format is wrong. Format YYYY-MM-DD HH:MM:SS is required.')
    else:
        end_date = arguments.end

    return connection.trades(
        start=start_date,
        end=end_date,
    )


def fetch_deposits(connection, arguments):
    """
    Fetch deposits using the given connection

    Args:
        connection (BinanceConnection): An open connection to Binance.
        arguments (argparse.Namespace): The command line arguments.

    Returns:
        list[dict]: A list of deposits
    """
    return connection.deposits()


def fetch_withdrawals(connection, arguments):
    """
    Fetch deposits using the given connection

    Args:
        connection (BinanceConnection): An open connection to Binance.
        arguments (argparse.Namespace): The command line arguments.

    Returns:
        list[dict]: A list of withdrawals
    """
    return connection.withdrawals()


def parse_arguments():
    """Parses the arguments the user passed to this script """

    # parse parameter
    arg_parser = argparse.ArgumentParser(description="""
            BinanceCrawler can be used to retrieve detailed trading information of the cryptocurrency platform
            Binance without being restricted by the API provided by Binance. 
            
            This tool circumvent the trade history restriction of Binance, due to which only the trade history 
            for a three month interval can be exported.""")

    arg_parser.add_argument('--cookies', help='A file containing the cookies for a Binance session.', required=True,
                            type=argparse.FileType('rt'))

    arg_parser.add_argument('--token', help='The csrftoken in the HTTP header.', required=True)

    arg_parser.add_argument('--output', help='The name of the CSV file with format.', required=True)

    arg_parser.add_argument('--mode', choices=MODES, required=True)

    group = arg_parser.add_argument_group('Trade history')

    group.add_argument('--start', help='The start datetime of the query interval in format YYYY-MM-DD HH:MM:SS')

    group.add_argument('--end', help='The end datetime of the query interval. If not specified, the current date '
                                     'will be used', required=False, default=datetime.datetime.now())

    args = arg_parser.parse_args()

    if args.mode == 'trading' and not args.start:
        arg_parser.error('The --start time is required in "trading" mode.')

    return args


class BinanceConnection(object):
    # Restricts the number of trades returned per request
    # We are currently sending multiple small requests
    # instead of one huge one to not stress Binance website.
    _MAX_TRADE_QUERY_COUNT = 1000

    class Exchange(Enum):
        DEPOSIT = 0
        WITHDRAWAL = 1

    def __init__(self, csrftoken, cookies):
        super().__init__()

        self._headers = {
            'authority': 'www.binance.com',
            'dnt' : "1",
            'csrftoken': '{}'.format(csrftoken),
            'user-agent': 'Mozilla/5.0 (Windows NT 10.0; Win64; x64) AppleWebKit/537.36 (KHTML, like Gecko) Chrome/87.0.4280.88 Safari/537.36',
            'content-type': 'application/json',
            'lang': 'en',
            'clienttype': 'web',
            'accept': '*/*',
            'origin': 'https://www.binance.com',
            'referer' : 'https://www.binance.com/en/my/orders/exchange/usertrade',
            'accept-language': 'en-US,en;q=0.9,de;q=0.8'
        }

        self._cookies = {}

        # create a dict of the given cookie string
        cookie_list = cookies.split(';')

        for cookie in cookie_list:
            name, value = cookie.split('=')

            self._cookies[name] = value.strip()

    def _get_trades(self, start, end, type=None):
        """
        Retrieve the trades between `start` and `end`.

        Args:
            start (datetime.datetime):  The start date
            end (datetime.datetime):    Date of last transaction
            type (str):                 The type of transaction; 'BUY' or 'SELL'

        Returns:
            dict:           All records within that interval

        """

        logging.info('Get trades from %s to %s', start, end)

        post_data = {
            'startTime': int(start.timestamp()) * 1000,
            'endTime': int(end.timestamp()) * 1000,
            'page': 1,

            # take care of choosing this value - binance may reach out to you if you
            # set this value too high :P
            'rows': self._MAX_TRADE_QUERY_COUNT,

            'direction': '' if type is None else type,
            'baseAsset': '',
            'quoteAsset': '',
            'hideCancel' : 'false'
        }

        r = requests.post(
            url='https://www.binance.com/exchange-api/v1/private/streamer/trade/get-user-trades',
            headers=self._headers,
            data=json.dumps(post_data),
            cookies=self._cookies
        )

        result = json.loads(r.text)

        return result['data']

    def _get_exchanges(self, symbol=None, type=Exchange.DEPOSIT.value):
        """
        Retrieve the deposits or withdrawals.

        Args:
            symbol (str):       The symbol to query, e.g. ETH, ADA, etc.
            type (Exchange):    The type of exchange; DEPOSIT or WITHDRAWAL.

        Returns:
            tuple[int, dict]:   A tuple with the number of pages and the data of the specified page

        """

        post_data = {
            'coin': '' if symbol is None else symbol,
            'direction': type,
            # take care of choosing this value - binance may reach out to you if you
            # set this value too high :P
            'rows': 0,
            'page': 1,
            'status': '',
        }

        r = requests.post(
            url='https://www.binance.com/user/getMoneyLog.html',
            headers=self._headers,
            allow_redirects=True,
            data=post_data,
            cookies=self._cookies
        )

        result = json.loads(r.text)

        return result['pages'], result['data']

    def trades(self, start, end, **kwargs):
        """
        Get all trades between `start` and `end`

        Args:
            start (datetime.datetime):   The start date
            end (datetime.datetime):     Date of last transaction
            **kwargs:
                type (str):     The type of transaction; 'BUY' or 'SELL'

        Returns:
            list: A list of `Transaction`s

        """
<<<<<<< HEAD

        logging.info('Get trades from %s to %s', start, end)

=======
>>>>>>> 3213bf22
        # since Binance only allows to retrieve three month in one query, we have to split up the request
        dates = pd.date_range(start, end, freq = '4W')

        trades = []

<<<<<<< HEAD
        while end_interval < end:
            _, result = self._get_trades(start_interval, end_interval, **kwargs)

            trades.extend(result)

            start_interval = end_interval
            end_interval = start_interval + datetime.timedelta(days=28)

        # handle the last query since the interval should always overlap the full trading interval
        _, result = self._get_trades(start_interval, end, **kwargs)

        trades.extend(result)
=======
        # ensure the last date is not after the specified end date
        for t_start, t_end in zip(dates[:-1], [*dates[1:-1], end]):
            try:
                t_trades = self._get_trades(t_start, t_end, **kwargs)
>>>>>>> 3213bf22

                if t_trades is not None:
                    trades.extend(t_trades)
            except JSONDecodeError:
                pass    
        return trades

    def deposits(self, **kwargs):
        """
        Get all deposits.

        Args:
            **kwargs:

        Returns:
            list[dict[str:any]]: A list transactions

        """

        logging.info('Get all deposits')

        _, result = self._get_exchanges(type=self.Exchange.DEPOSIT.value, **kwargs)

        logging.info('Found %d transactions', len(result))
        return result

    def withdrawals(self, **kwargs):
        """
        Get all withdrawals.

        Args:
            **kwargs:

        Returns:
            list[dict[str:any]]: A list transactions

        """

        logging.info('Get all withdrawals')

        _, result = self._get_exchanges(type=self.Exchange.WITHDRAWAL.value, **kwargs)

        logging.info('Found %d transactions', len(result))

        return result


def main(arguments):
    # init the mode functions
    MODES[Mode.TRADING.value] = fetch_trades
    MODES[Mode.DEPOSIT.value] = fetch_deposits
    MODES[Mode.WITHDRAWAL.value] = fetch_withdrawals

    # read in the cookies
    cookies = arguments.cookies.readlines()[0]

    conn = BinanceConnection(csrftoken=arguments.token, cookies=cookies)

    result = MODES[arguments.mode](conn, arguments)

    if result:
        # now write to the csv file
        with open(arguments.output, 'w') as file:
            import csv

            writer = csv.DictWriter(file, fieldnames=result[0].keys(), delimiter=';')
            writer.writeheader()
            writer.writerows(result)


if __name__ == '__main__':
    args = parse_arguments()

    formatter = logging.Formatter(fmt='[%(asctime)s] %(message)s', datefmt='%Y-%m-%d %H:%M:%S')

    screenhandler = logging.StreamHandler(stream=sys.stdout)
    screenhandler.setFormatter(formatter)

    logger = logging.getLogger()
    logger.setLevel(logging.INFO)
    logger.addHandler(
        screenhandler
    )

    main(args)<|MERGE_RESOLUTION|>--- conflicted
+++ resolved
@@ -17,8 +17,10 @@
 import logging
 import sys
 from enum import Enum
+from json.decoder import JSONDecodeError
 from typing import Callable
 
+import pandas as pd
 import requests
 
 
@@ -257,36 +259,15 @@
             list: A list of `Transaction`s
 
         """
-<<<<<<< HEAD
-
-        logging.info('Get trades from %s to %s', start, end)
-
-=======
->>>>>>> 3213bf22
         # since Binance only allows to retrieve three month in one query, we have to split up the request
         dates = pd.date_range(start, end, freq = '4W')
 
         trades = []
 
-<<<<<<< HEAD
-        while end_interval < end:
-            _, result = self._get_trades(start_interval, end_interval, **kwargs)
-
-            trades.extend(result)
-
-            start_interval = end_interval
-            end_interval = start_interval + datetime.timedelta(days=28)
-
-        # handle the last query since the interval should always overlap the full trading interval
-        _, result = self._get_trades(start_interval, end, **kwargs)
-
-        trades.extend(result)
-=======
         # ensure the last date is not after the specified end date
         for t_start, t_end in zip(dates[:-1], [*dates[1:-1], end]):
             try:
                 t_trades = self._get_trades(t_start, t_end, **kwargs)
->>>>>>> 3213bf22
 
                 if t_trades is not None:
                     trades.extend(t_trades)
